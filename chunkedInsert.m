function chunkedInsert(tbl,tpl)
% Insert the struct array of tpls into datajoint table tbl.
% The number of tpls is chosen to send approximately NS_BYTESPERINSERT
% at a time. This value is read from the environment
% (getenv("NS_BYTESPERINSERT")) or defaults to 5e6 bytes.
bytesPerInsert = getenv("NS_BYTESPERINSERT");
if isempty(bytesPerInsert)
    bytesPerInsert = 5e6; % 5MB default chunk
end

get_mem_size = @(x) whos('x').bytes;

% Determine maximum chunk size based on individual element size
totalMem = get_mem_size(tpl);
elementSize = totalMem / numel(tpl);
maxElementsPerChunk = floor(bytesPerInsert / elementSize);

% Handle cases where individual element is too large.
if maxElementsPerChunk < 1
    maxElementsPerChunk = 1;  % Ensure at least one element is sent.
    warning('Individual struct element exceeds bytesPerInsert. Sending one element at a time.');
end


tic;
nrTpls = numel(tpl);
fprintf('Uploading to server ')

i = 1;
lineBreak = 1;
while i <= nrTpls
    
    % Find optimal chunk size for this iteration without exceeding limit
    currentChunkSize = min(maxElementsPerChunk, nrTpls - i + 1);
    
    % Double check if the submission exceeds the limit or not
    thisChunk = i:(i+currentChunkSize-1);
    while (get_mem_size(tpl(thisChunk)) > bytesPerInsert) && currentChunkSize >1
        
        currentChunkSize = currentChunkSize - 1;
        thisChunk = i:(i+currentChunkSize-1);

    end

    insert(tbl,tpl(thisChunk));
    
<<<<<<< HEAD
    fprintf(repmat('.',1,currentChunkSize))
    fprintf('\n');
    if mod(i,80)==0;fprintf('\n');end
=======
    fprintf('.')
    lineBreak =lineBreak+1;
    if lineBreak==80;fprintf('\n');lineBreak = 1;end
>>>>>>> 7d468f74
    
    i = i + currentChunkSize;  % Move to the next chunk

end

fprintf('Done in %d seconds.\n.',round(toc))
end<|MERGE_RESOLUTION|>--- conflicted
+++ resolved
@@ -29,31 +29,28 @@
 i = 1;
 lineBreak = 1;
 while i <= nrTpls
-    
+
     % Find optimal chunk size for this iteration without exceeding limit
     currentChunkSize = min(maxElementsPerChunk, nrTpls - i + 1);
-    
+
     % Double check if the submission exceeds the limit or not
     thisChunk = i:(i+currentChunkSize-1);
     while (get_mem_size(tpl(thisChunk)) > bytesPerInsert) && currentChunkSize >1
-        
+
         currentChunkSize = currentChunkSize - 1;
         thisChunk = i:(i+currentChunkSize-1);
 
     end
 
     insert(tbl,tpl(thisChunk));
-    
-<<<<<<< HEAD
+
     fprintf(repmat('.',1,currentChunkSize))
-    fprintf('\n');
-    if mod(i,80)==0;fprintf('\n');end
-=======
-    fprintf('.')
-    lineBreak =lineBreak+1;
-    if lineBreak==80;fprintf('\n');lineBreak = 1;end
->>>>>>> 7d468f74
-    
+    lineBreak = lineBreak + currentChunkSize;
+    if lineBreak > 80
+        fprintf('\n')
+        lineBreak = 1;
+    end
+
     i = i + currentChunkSize;  % Move to the next chunk
 
 end
