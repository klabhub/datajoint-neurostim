%{
# Preprocessed continuous signals per channel 
-> ns.File
-> ns.CParm
--- 
time :      longblob   # Time of each sample (in *milliseconds* on the neurostim clock).
info   :  longblob      # General hardware info that is not specific to a channel.
nrsamples: int          # Number of samples/frames across the experiment
%}
% This is a generic table that (together with its dj.Part table
% CChannel) stores data as a continuous vector of samples spanning the
% entire experiment.
%
% The time property stores either all sample times, or in the case of
% regularly sampled data, the time of the first sample, the last sample and
% the number of samples (i.e., [start stop nrSamples]. In the latter case,
% time will be constructed on the fly.
%
% The table is linked to a specific file in an experiment (via ns.File)
% and during a call to populate that file is opened by a function specified
% in the linked ns.CParm table. This read/preprocess function must have the
% following prototype:
%  [signal,time,channelInfo,recordingInfo] = read(key,parms)
% During a call to populate, key will contain a primary key from the
% ns.File table joined with a key from the ns.CParm table (i.e. it
% identifies which file to read/preprocess).
% parms will contain the struct stored in ns.CParm. How this parms
% struct is used is completely up to the read function.(see the example read functions below).
% Before calling the read function, ns.C checks that the file exists.
%
% The read function should return the following:
%
% signal -  A matrix with samples along the rows and channels along
%           columns representing all samples obtained during the experiment (ie., all trials).
% time -  The time at which each sample was obtained. For regularly sampled data
%               use a [1 3] vector with [startTime stopTime nrSamples], or irregularly sampled
%               samples, use a [nrSamples 1] column vector. Note that the clock for these times must
%               be in milliseconds and match the neurostim clock. The user function likely
%               includes some code to matchup the clock of the data
%               acquisition device with some event in Neurostim. (see the
%               example read functions below).
% channelInfo - This is a struct array with nrChannels elements. Each
%           struct provides some  information on the channel to be stored in the
%           info field of the CChannel table. For example, this could contain the
%           hardware filtering parameters of the channel as read from the raw data
%           file. ChannelInfo must contain a .nr field for the number
%           assigned to the channel and can contain a .name field for a
%           descriptive name.
%
% recordingInfo - General (channel non-specific) info on the recording.
%
% EXAMPLE:
% Several read functions have been implemented.
% ephys.intan.read  - Read and Preprocess Intan data
% ns.eyelink.read   - Read EDF files from the Eyelink eye tracker
% ephys.ripple.read - Read and preprocess Ripple Grapevine data.
%
%  To use these, add a row to CParm with a line like thise
% insert(ns.CParm,struct('ctag','eeg','fun','ephys.intan.read','description'','EEG
%                 data', 'parms',parmsStruct))
% where parmsStruct is a struct that defines what kind of preprocessing the
% read function should do before adding the data to the ns.C table.
%
% The align() function of the ns.C class is used in the analysis to
% extract trial-based data, or to align to specific events in the
% experiment.
%
% BK - June 2023

classdef C< dj.Computed
    properties (Dependent)
        keySource
    end

    methods
        function [time,trial,value] = eventTrialTime(tbl,pv)
            arguments
                tbl (1,1) ns.C
                pv.mode (1,1) string {mustBeMember(pv.mode,["AFTER" "BEFORE" "NEAREST"])} = "AFTER"
                pv.value  (1,:) double = NaN
            end
            for tpl = fetch(tbl*ns.CChannel,'time','nrsamples','signal')'
                zeroTime = get(ns.Experiment & tpl,'cic','prm','firstFrame','what','clocktime');
                if ~isnan(pv.value(1))
                    stay = ismember(tpl.signal,pv.value);
                else
                    stay = true(size(tpl.time));
                end
                dt = tpl.time(stay)- zeroTime';
                modDt = dt;
                if pv.mode =="NEAREST"
                    modDt = abs(modDt);
                elseif pv.mode == "AFTER"
                    modDt(modDt<0)=inf;
                elseif pv.mode =="BEFORE"
                    modDt(modDt>0)=inf;
                end
                % For each event find the closest firstframe eventtime
                [~,trial] = min(modDt,[],2);
                ix = sub2ind(size(dt),(1:sum(stay))',trial);
                time = dt(ix);
                value =tpl.signal(stay);
            end

        end

        function v = get.keySource(~)
            % Restricted to files with the extenstion specified in CParm
            % and the include/exclude specs in CParm.
            % This seems cumbersome, but I coudl not get a simpler join to work
            allTpl = [];
            for thisPrm= fetch(ns.CParm,'extension','include','exclude')'
                % Loop over the rows in CParm
<<<<<<< HEAD
                restrict  =struct('extension',thisPrm.extension);                
                tbl = ns.File & restrict & analyze(ns.Experiment,strict=false); % Only files in experiments that should be analyzed
=======
                restrict  =struct('extension',thisPrm.extension);
                tbl = (ns.File & analyze(ns.Experiment,"strict",false)) & restrict;
>>>>>>> 5cb1bf79
                if ~isempty(thisPrm.include)
                    inc = strsplit(thisPrm.include,',');
                    for i=1:numel(inc)
                        tbl = tbl & ['filename LIKE ''' inc{i} ''''];
                    end
                end

                if ~isempty(thisPrm.exclude)
                    exc = strsplit(thisPrm.exclude,',');
                    for i=1:numel(exc)
                        tbl = tbl & ['filename NOT LIKE ''' exc{i} ''''];
                    end
                end
                % Table for one row in CParm
                tbl = tbl*proj(ns.CParm&ns.stripToPrimary(ns.CParm,thisPrm));
                % Would like to concatenate this tbl with the next row but
                % this does not work with the | operator. Instead, concatenate
                % tuples of primary keys
                thisTpl = fetch(tbl);
                if isempty(allTpl)
                    allTpl = thisTpl;
                else
                    allTpl  = catstruct(1,allTpl,thisTpl);
                end
            end
            % And then restrict the full table by the set of found tuples.
            v = (ns.File*proj(ns.CParm,'fun','description','parms')) & allTpl;
        end
    end
    methods (Access=public)
        function [n,T] = toPreprocess(tbl,tag)
            % Return the number of files that stll need to be processed. If
            % a second output is requested, also returns a table with the
            % items that are on the list to be processed.
            total = tbl.keySource & struct('ctag',tag);
            done = tbl & struct('ctag',tag);
            n = count(total-done);
            if nargout>1
                T =(total-done);
            end
        end
        function [t,dt] = sampleTime(tbl)
            % Determine time and time step of this ns.C entry.
            arguments
                tbl (1,1) {mustHaveRows(tbl,1)}
            end
            t= double(fetch1(tbl ,'time'));
            if numel(t)==3
                t= linspace(t(1),t(2),t(3))';
            end
            dt = mode(diff(t));
        end

        function varargout = plot(cTbl,pv)
            % function out = plot(cTbl,pv)
            % Plot time courses, spectra.
            %
            % Each channel will be shown as a
            % separate tile, each condition a line in the plot.  Time
            % courses are scaled to the 99th percentile across all
            % responses and de-meaned per condition. Hence, the mean
            % response is lost, but the relative response modulation in
            % each condition is maintained.
            %
            % cTbl - ns.C  table
            % channel - Which channel to show. This can be a number to
            % match with CChannel.channel, a string to match with
            % CChannel.name or any restriction on the CChannel table.
            %
            % expt - A single ns.Experiment (tuple or table)
            %
            % grouping- Specify how trials should be grouped into conditions:
            %               []  - All trials are considered a single
            %               condition (Default).
            %               A cell array of trial numbers identifies trials
            %               as belonging to specific conditions, each will
            %               be plotted separately.
            %               A string idenfities a dimension  in
            %               ns.Dimension; the different conditions in this
            %               dimension will be shown separately.
            %               A struct identifies a restriction on
            %               ns.Dimension.
            %
            % 'removeArtifacts' [true] - Use the ns.Artifacts table to
            % select trials and time periods without artifacts, and plot
            % only those.
            %
            % 'average' - The function used to determine an average across trials. By default this
            %           determines the mean and standard errors.
            %       together with shading reflecting the standard error. To use something else,
            %       pass a function that, when passed a matrix with
            %       [nrTimePoints nrTrials] , returns two column vector outputs; the
            %       average value and an error.
            %
            % 'name'  Name of the conditions to be used when grouping
            %           does not use the ns.Dimension table.
            % 'start' - Start time in milliseconds
            % 'step'  - Step time in milliseconds
            % 'stop' - Stop time in milliseconds
            % 'interpolation' - Interpolation method ['nearest']. See
            %                   ns.C/align
            % 'crossTrial ' - Allow start/stop to cross to the
            %               previous/next trial.
            % 'averageOverChannels [false] - Average over channels, or show
            %                   each channel in a separate tile.
            % 'fetchOptions' - Fetch options to use when fetching the data
            %                   from ns.C
            % 'mode'  ["TIMECOURSE"], RASTER, TOTAL, EVOKED, COHERENCE
            % 'prctileMax'  Percentile that is used to scale responses for
            %               visualization [95]
            % 'padding'  - Padding to use in the tiledlayout  ['tight']
            % 'forceFig'  - Force creating a new figure [false]
            % Spectrum Options
            % 'pspectrum' A cell array of options passed to pspectrum in
            % TOTAL or EVOKED modes
            %
            % EXAMPLE:
            % Determine the onset of a visual stimulus in experiment expt
            % onset  = get(ns.Experiment & expt,'flicker','prm','startTime','what','trialtime','atTrialTime',inf);
            % Plot the timecourse of channels 1 and 2 of the eeg C data, grouped by the
            % isFlick dimension, aligned to the stimulus onset:
            % plot(ns.C & 'ctag=''eeg''',[1 2 ],expt,"isFlick",prctileMax=99, start =-100,stop =500,align=onset,mode ="TIMECOURSE",perTrial =true);

            arguments
                cTbl (1,1) ns.C {mustHaveRows}
                pv.channel   = []  % A ns.CChannel or a CChannel based restriction                
                pv.grouping = []
                pv.groupingName = {};
                pv.removeArtifacts (1,1) = true
                pv.trial = []
                pv.fun = @(x)(x) % A function to apply to the data obtained from ns.C
                pv.average (1,1) = @(x)(deal(median(x,2,"omitnan"),std(x,0,2,"omitnan")./sqrt(sum(~isnan(x),2))));
                pv.name {mustBeText} = ""
                pv.start (1,1) double = 0
                pv.stop (1,:) double =  inf
                pv.step  (1,1) double = 0;
                pv.align (1,:) double = []
                pv.interpolation {mustBeText} = 'nearest';

                pv.averageOverChannels (1,1)  logical = false;
                pv.mode (1,:) {mustBeMember(pv.mode,["COHERENCE", "RASTER", "TIMECOURSE","EVOKED","TOTAL"])} = "TIMECOURSE"
                pv.crossTrial (1,1) logical = false;
                pv.fetchOptions {mustBeText} = ''
                pv.prctileMax (1,1) double {mustBeInRange(pv.prctileMax,0,100)} = 95;
                % Layout
                pv.padding string = "compact";
                pv.forceFig  = false
                pv.useImage = false;
                % Spectrum options
                pv.pspectrum cell = {}; % Cell array of parameter value pairs passed to pspectrum
            end
            

            [T,conditionName,channelNr] = align(cTbl,channel=pv.channel,grouping=pv.grouping,trial=pv.trial, ...
                            start=pv.start,stop=pv.stop,step=pv.step, interpolation = pv.interpolation,crossTrial =pv.crossTrial,...
                            average=pv.average,averageOverChannels= pv.averageOverChannels, ...
                            fun=pv.fun,removeArtifacts =pv.removeArtifacts ,...
                            align = pv.align,fetchOptions = pv.fetchOptions);
            nrChannels = numel(channelNr);
            if isa(T,"timetable");T={T};end
            out= cellfun(@isempty,T);
            T(out) = [];
            conditionName(out)=[];
            if ~isempty(pv.groupingName)
                conditionName =pv.groupingName;
            end
                

            nrConditions= size(conditionName,1);
            exptTpl =fetch(ns.Experiment &cTbl);
            ctag = fetch1(cTbl,'ctag');
            for channelCntr = 1:nrChannels
                thisChannelName= string(channelNr(channelCntr));
                
                % Now analyze the data for this channel
                for mode= pv.mode
                    % Initialize the y-values, errors and time variables
                    m = [];  % Average over trial
                    e = [];
                    allX = [];
                    if pv.forceFig
                        uid = "uid: " + string(randi(1e10));
                    else
                        uid = "";
                    end
                    hFig = figByName(sprintf('%s (%s) -S:%s on %s@%s %s',mode,ctag,exptTpl.subject ,exptTpl.session_date ,exptTpl.starttime,uid));
                    if channelCntr==1
                        clf;
                        layout = tiledlayout('flow');
                        layout.Padding =pv.padding;
                    else
                        layout  = hFig.Children;
                    end
                    hAx = findobj(layout,'Type','axes');                    
                    if channelCntr > numel(hAx)
                        nexttile;
                    else
                        axes(hAx(1)) %#ok<LAXES>
                    end
                    nrTrialsPerCondition =nan(1,nrConditions);
                    for c= 1:nrConditions                        
                        [y,time] = timetableToDouble(T{c});
                        % Post-process depending on mode
                        switch upper(mode)
                            case {"TOTAL","EVOKED"}
                                % TOTAL or EVOKED Power
                                y = y-mean(y,1,"omitnan");
                                if upper(pv.mode) =="EVOKED"
                                    y = mean(y,2,"omitnan");
                                end
                                y(isnan(y)) =0;
                                % fb = cwtfilterbank("SamplingFrequency",1000./pv.step,"SignalLength",size(y,1))
                                % for tr = 1:size(y,2)
                                %     s(:,:,tr) =cwt(y(:,tr),fb);
                                % end

                                [pwr,freq] = pspectrum(y,time,'power',pv.pspectrum{:});
                                % [ft,freq] = fftReal(y,1./seconds(time(2)-time(1)));
                                % pwr = ft.*conj(ft);
                                [thisM,thisE] = pv.average(pwr); % Average over trials
                                thisX = freq;
                                thisM = thisM.*freq;
                            case "TIMECOURSE"
                                % Average over trials  in the condition
                                [thisM,thisE] = pv.average(y);
                                thisX = time;
                            case "RASTER"
                                thisM = y;
                                nrTrialsPerCondition(c) = size(y,2);
                                thisE =  [];
                                thisX = time;
                            case "COHERENCE"                                
                                % TODO Determine coherence across channels
                                y = y- mean(y,1,"omitnan"); % Remove mean
                                y(isnan(y)) = 0; % Remove nans
                                for tr =  1:size(y,2)
                                    [thisC(:,:,:,tr),phi,S12,freq] = cohmatrixc(squeeze(y(:,tr,:)),struct('tapers',[3 5],'pad',0,'Fs',1./pv.step));
                                end
                                thisM = mean(thisC,4);
                                thisX = time; % not sure yet
                        end
                        m = catpad(m,thisM);  % Cat as next column allow different rows (padded with NaN at the end)
                        e  =catpad(e,thisE);
                        if numel(thisX)>numel(allX)
                            allX =thisX;
                        end
                    end


                    %% Visualize per channel
                    nrX = numel(allX);
                    switch upper(mode)
                        case {"TOTAL","EVOKED"}
                            grandMax = prctile(abs(m(:)),pv.prctileMax );
                            grandMin = prctile(abs(m(:)),100-pv.prctileMax );
                            m = (m-grandMin)./(grandMax-grandMin);
                            e = e./(grandMax-grandMin);
                            if pv.useImage
                                imagesc(allX,1:numel(x),m')
                                set(gca,'yTick',1:numel(x),'yTickLabel',num2str(x'))
                                xlabel 'Frequency (Hz)'
                                axis xy
                                hC = colorbar;
                                ylabel(hC,sprintf('Power (%.2f-%.2f)',grandMin,grandMax))
                                hC.YTick = [];
                            else
                                % Use line plots per condition
                                % Add the conditionNr so that each m column has a mean of
                                % conditionNr and can be plotted on the same axis, with
                                % conditions discplaced vertically from each other.
                                m = m + repmat(1:nrConditions,[nrX 1]);
                                [h,~] = ploterr(allX,m,e,'linewidth',2,'ShadingAlpha',0.5);
                                hold on
                                % Show "zero" line
                                hh = plot(allX,repmat(1:nrConditions,[nrX 1]),'LineWidth',0.5);
                                [hh.Color] =deal(h.Color);
                                ylim([0 nrConditions+1])
                                set(gca,'yTick',1:nrConditions,'yTickLabel',conditionName)
                                xlabel 'Frequency (Hz)'                                
                            end
                        case "RASTER"
                            % Using an image to show the time course.
                            grandMax = prctile(abs(m(:)),pv.prctileMax );
                            grandMin = prctile(abs(m(:)),100-pv.prctileMax );                          
                            nrX = numel(allX);
                            cmap = [hot(255);0 0 1];
                            I =[];
                            trialsSoFar = 0;
                            for c=1:nrConditions
                                I = cat(2,I,m(:,trialsSoFar+(1:nrTrialsPerCondition(c))),nan(nrX,1));
                                trialsSoFar = trialsSoFar+ nrTrialsPerCondition(c);
                            end
                            I = ((I-grandMin)./(grandMax-grandMin))';
                            % Clamp
                            I(I<0) = 0;
                            I(I>1) = 1;
                            I= round(I*255);
                            I(isnan(I))=256;
                            nrTrials = size(I,1);
                            image(seconds(allX),1:nrTrials, I,'CDataMapping','direct');
                            colormap(cmap)
                            axis xy
                            nrLinesPerCondition = nrTrialsPerCondition+1; % Marker to separate conditions
                            leftEdge = [0 cumsum(nrLinesPerCondition(1:end-1))];
                            middleOfCondition = leftEdge+nrLinesPerCondition./2;
                            set(gca,'yTick',middleOfCondition,'yTickLabel',conditionName)
                            if pv.padding=="tight"
                                set(gca,'XTick',[]);
                            else
                                xlabel 'Time (s)'
                                ylabel('Conditions')
                                h = colorbar;
                                set(h,'YTick',0:50:250,'YTickLabel',round(grandMin +(0:50:250)*(grandMax-grandMin)/255) )
                                ylabel(h,'Response')
                            end
                        case "TIMECOURSE"
                            %% One time series line perCondition , spaced vertically.
                            % Scale each condition to the grandMax
                            grandMax = prctile(abs(m(:)),pv.prctileMax );
                            grandMin = prctile(abs(m(:)),100-pv.prctileMax );
                            m = (m-grandMin)./(grandMax-grandMin);
                            e = e./(grandMax-grandMin);
                            % Add the conditionNr so that each m column has a mean of
                            % conditionNr and can be plotted on the same axis, with
                            % conditions discplaced vertically from each other.
                            m = m + repmat(1:nrConditions,[nrX 1]);
                            [h,hErr] = ploterr(allX,m,e,'linewidth',2,'ShadingAlpha',0.5);
                            hold on
                            % Show "zero" line
                            hh = plot(allX,repmat(1:nrConditions,[nrX 1]),'LineWidth',0.5);
                            [hh.Color] =deal(h.Color);
                            ylim([0 nrConditions+1])
                            set(gca,'yTick',1:nrConditions,'yTickLabel',conditionName)
                            xlabel 'Time (s)'
                            ylabel 'Response per condition'

                    end
                end
                if pv.averageOverChannels || mode=="COHERENCE"
                    break;
                end
                title(sprintf('Channel: %s',thisChannelName))
            end
            if nargout>0
                varargout{1} =m;
                if nargout>1
                    varargout{2} = allX;                    
                end
            end
        end

        function [hdr,data,evts] = fieldtrip(tbl,pv)
            arguments
                tbl (1,1) ns.C
                pv.channel =  [];
            end


            %   hdr.Fs                  sampling frequency
            %   hdr.nChans              number of channels
            %   hdr.nSamples            number of samples per trial
            %   hdr.nSamplesPre         number of pre-trigger samples in each trial
            %   hdr.nTrials             number of trials
            %   hdr.label               Nx1 cell-array with the label of each channel
            %   hdr.chantype            Nx1 cell-array with the channel type, see FT_CHANTYPE
            %   hdr.chanunit            Nx1 cell-array with the physical units, see FT_CHANUNIT
            % data - a 2-D matrix of size Nchans*Nsamples for continuous
            % data
            %   event.type      = string
            %   event.sample    = expressed in samples, the first sample of a recording is 1
            %   event.value     = number or string
            %   event.offset    = expressed in samples
            %   event.duration  = expressed in samples
            %   event.timestamp = expressed in timestamp units, which vary over systems (optional)



            for key = fetch(tbl)'
                tpl = fetch(tbl*(proj(ns.CChannel,'info->channelInfo','signal') &  key) & struct('channel',num2cell(pv.channel)'),'*') ;
                nrChannels = numel(tpl);
                channelInfo = [tpl.channelInfo];
                nrTrials = fetch1(ns.Experiment &key,'nrtrials');
                hdr = struct('Fs',1./tpl.sampleduration,...
                    'nChans',nrChannels, ...
                    'nSamples',size(tpl(1).signal,1), ...
                    'nSamplesPre',0, ...
                    'nTrials',nrTrials,...
                    'label',string(channelInfo.custom_channel_name), ...
                    'chantype',repmat({'eeg'},[1 nrChannels]), ...
                    'chanUnit',repmat({'uv'},[1 nrChannels]));
                %'elec',struct('unit','uv','elecpos','')


                data = [tpl.signal]';

                if nargout>2
                    evts  =struct('type','trial','sample',num2cell(tpl(1).startsample)','value',num2cell(1:numel(tpl(1).startsample))','offset',0,'duration',1,'timestamp',[]);
                end
            end

        end

        function [T,conditionValue,channelNr] = align(tbl,pv)
            % Function to retrieve trial-based and aligned preprocessed signals.
            %
            % A sample is assigned to a trial if it occurs after the first monitor frame
            % in the trial and before the first monitor frame of the next trial.
            % (In other words the ITI is included at the *end* of each trial).
            % INPUT
            % tbl  - ns.C table
            %
            % Optional Parameter/Value pairs
            % channel  - The subset of channels ([]; means all). A cellstr
            % of channel names is valid too (or a single channel name as
            % string or char)
            % trial   - Which trials to extract
            % The temporal snippet of data to extract runs from start to
            % stop in steps of step.These times are specified relative to
            % the align event (below) in milliseconds.
            % start  - Extract signals startint at this time (ms) [0]
            % stop   - Last time point to extract. (ms) [inf; end of trial]
            % step   - Step size in seconds. (ms)   [To use the native
            % resolution of the ns.C row, use 0, to average or interpolate,
            % specify a time].
            % align - The time in each trial that is considered 0. By
            % default this is the time at which the first monitor frame
            % became visible. By specifying the time of an event (e.g.,
            % stimulus onset), the data can be aligned to that event.
            %
            % interpolation -  enum('nearest','linear','spline','pchip','makima')
            %               Interpolation method; see timetable/synchronize. ['nearest']
            %
            % crossTrial - Allow values to be returned that are from the
            %               trials before or after. When this is false,
            %               only times/samples between the firstFrame event in the trial and
            %               the firstFrame event of the next trial will be
            %               returned.
            % fetchOptions - Options passed to the fectch(ns.C)
            %               call.(For instance 'LIMIT 1')
            %
            % OUTPUT
            %  [v,t]  = t: time in milliseconds since first frame event,
            %           v: Matrix with [nrTimePoints nrTrials nrChannels]
            % Alternatively, when only a single output is requested:
            % T     = timetable with each column a trial. Time is in seconds
            %           relative to the first frame of the trial.
            %          Channels are along the columns of the rows of the
            %           elements of the table. The Time dimension will be
            %           named TrialTime  and the data dimension named after
            %               the preprocessing tag.
            %
            % EXAMPLE
            % T= align(ns.C & 'ctag=''eeg''',channel=2,align=
            % stimulusOnsetTime, start =-250,stop=1000,step=1)
            % will return a timetable with the EEG samples of channel 2,
            % from 250 ms before until 1000 ms after the stimulus onset
            % time in each trial. (stimulusOnsetTime has to be a vector
            % with a length equal to the number of trials in which each
            % element represent the onset time in ms such as returned by ns.Experiment.get()
            arguments
                tbl  (1,1) ns.C {mustHaveRows(tbl,1)}
                pv.fetchOptions {mustBeText} = ''
                pv.channel  =[]   %
                pv.grouping = []
                pv.averageOverChannels (1,1) logical =false
                pv.fun (1,1) function_handle = @(x)(x)  % A function to apply to the data
                pv.trial (1,:) double = []
                pv.start (1,1) double = 0
                pv.stop  (1,1) double = inf
                pv.step (1,1) double  = 0;
                pv.interpolation {mustBeText} = 'nearest'
                pv.crossTrial (1,1) logical = false;
                pv.align (1,:) double = []
                pv.removeArtifacts (1,1) = true
            end

            % Expt info.
            exptTpl = fetch(ns.Experiment & tbl,'nrtrials');
            trialStartTime = get(ns.Experiment & tbl, 'cic','prm','firstFrame','atTrialTime',inf,'what','clocktime');
            [t,dt] = sampleTime(tbl);
            if pv.step==0
                pv.step = dt;
            end


            %% Convert the channel specification to a restriction
            if isempty(pv.channel)
                channelRestriction = struct([]);
            elseif isnumeric(pv.channel)
                channelRestriction = struct('channel',num2cell(pv.channel(:))');
            elseif ischar(pv.channel) || isstring(pv.channel) ||iscellstr(pv.channel)
                channelRestriction = struct('name',cellstr(pv.channel)');
            elseif isstruct(pv.channel)
                channelRestriction = pv.channel;
            end
            nrChannels = count(tbl*(ns.CChannel & channelRestriction) & exptTpl);
            assert(nrChannels >0,'No matching channels found. Nothing to do.\n');
            [channelNr,channelName] = fetchn((tbl&exptTpl)*(ns.CChannel&channelRestriction),'channel','name');

            %% Group and select trials
            if iscell(pv.grouping)
                % A cell array of trial numbers with user-specified
                % groupins
                trials = pv.grouping;
                conditionOrder = 1:numel(pv.grouping);
                conditionValue = (1:numel(pv.grouping))';
                conditionName = string(conditionValue);
            elseif isempty(pv.grouping)
                trials= {1:exptTpl.nrtrials};% All as one group
                conditionValue =1;
                conditionName = string(conditionValue);
                conditionOrder =1;
            else
                if isstring(pv.grouping) || ischar(pv.grouping)
                    groupingRestriction = struct('dimension',pv.grouping);
                elseif isstruct(pv.grouping)
                    groupingRestriction  = pv.grouping;
                else
                    error('Grouping must be a string or a struct')
                end
                % grouping identifies a dimension
                conditions = (ns.Dimension & groupingRestriction & exptTpl) *ns.DimensionCondition;
                if ~exists(conditions)
                    fprintf('No conditions in dimension %s. Nothing to plot.\n',groupingRestriction.dimension);
                    return
                end
                [trials,conditionName,conditionX] = fetchn(conditions,'trials','name','value');
                conditionX = cat(1,conditionX{:}); % value can have multiple columns; cat along conditions
                conditionX = cell2mat(conditionX);
                [conditionValue,conditionOrder] =sortrows(conditionX);
            end
            if ~isempty(pv.trial)
                % Limit to the specified trials
                trials = cellfun(@(x) intersect(x,pv.trial),trials,'uni',false);
            end
            nrConditions = numel(trials);
            if isinf(pv.stop)
                if ~pv.crossTrial
                    % use maximum trial duration to setup the T table
                    pv.stop = max(diff(trialStartTime));
                else
                    error('''stop'' cannot be inf when crossTrial =true')
                end
            end


            %% Initialize
            if pv.averageOverChannels
                tPerCondition =cell(nrConditions,1);
            else
                tPerCondition =cell(nrConditions,nrChannels);
            end


            tblChannel =ns.CChannel & proj(tbl) & channelRestriction;
            if ~isempty(pv.fetchOptions)
                channelTpl = fetch(tblChannel,'signal',pv.fetchOptions);
            else
                channelTpl = fetch(tblChannel,'signal');
            end
            signal =double([channelTpl.signal]); % Signal as matrix
            [nrSamples,nrChannels] = size(signal);

            %% Artifact removal
            if pv.removeArtifacts
                % Correction that applies to all channels
                aTbl = ns.Artifact&tbl;
                if exists(aTbl)
                    exptArtifacts= fetch(aTbl,'trial','start','stop');
                    for tr=exptArtifacts.trial
                        from = t>=trialStartTime(tr)-dt;
                        if tr<nrAllTrials
                            to = t<=trialStartTime(tr+1)+dt;
                        else
                            to = from;
                        end
                        signal(from & to,:)=NaN;
                    end
                    isArtifact = any(arrayfun(@(a,b) (t>=a-dt & t<=b+dt),exptArtifacts.start,exptArtifacts.stop,'UniformOutput',true),2);
                    signal(isArtifact,:) = NaN;
                end

                % Artifacts found in individual channels
                acTbl =  (ns.ArtifactChannel & proj(aTbl ))& struct('channel',{channelTpl.channel});
                if exists(acTbl)
                    channelArtifacts= fetch(acTbl,'trial','start','stop');
                    for ch= 1:nrChannels
                        for tr=channelArtifacts(ch).trial
                            from = t>=trialStartTime(tr)-dt;
                            if tr<nrAllTrials
                                to = t<=trialStartTime(tr+1)+dt;
                            else
                                to = from;
                            end
                            signal(from & to,ch)=NaN;
                        end
                        isArtifact = any(arrayfun(@(a,b) (t>=a-dt & t<=b+dt),channelArtifacts(ch).start,channelArtifacts(ch).stop,'UniformOutput',true),2);
                        signal(isArtifact,ch) = NaN;
                    end
                end
            end

            %Apply the fun to preprocess/modify the signal (e.g. abs())
            signal  = pv.fun(signal);

            % Fetch the preprocessing tag. The dimensions in the timetable
            % will be named after this.           
            %% Align
            if nrSamples==0||nrChannels==0
                T= timetable; % Empty
            else

                % Read the data for each condition
                for c= conditionOrder(:)'
                    % Loop over conditions in the order specified above

                    if isempty(pv.align)
                        alignTrialTime = zeros(size(trials{c})); % Align to first frame
                    elseif numel(pv.align)==1 % Singleton expansion
                        alignTrialTime = repmat(pv.align,[1 numel(trials{c})]);
                    elseif numel(pv.align) == exptTpl.nrtrials
                        alignTrialTime = pv.align(trials{c});
                    else
                        error('align can be empty , a singleton, or a vector with times for each trial in the experiment')
                    end

                    % Setup the new time axis for the results
                    newTimes = milliseconds(pv.start:pv.step:pv.stop)';
                    nrTimes  = numel(newTimes);

                    % Create a timetable with the activity per trial
                    nrTrials = numel(trials{c});
                    varNames = "Trial" + string(trials{c});
                    T =timetable('Size',[nrTimes nrTrials],'RowTimes',newTimes,'VariableTypes',repmat("doublenan",[1 nrTrials]),'VariableNames',varNames);

                    % Loop over trials to collect the relevant samples
                    trialOut =false(1,nrTrials);   
                    alignNsTime = nan(1,nrTrials);
                    for trCntr=1:nrTrials
                        if isinf(alignTrialTime(trCntr)) || isnan(alignTrialTime(trCntr))
                            fprintf('Align even did not occur in trial %d. Skipping trial.\n',trials{c}(trCntr))
                            trialOut(trCntr) = true;
                            continue;
                        end
                        thisTrial =trials{c}(trCntr);

                        % Limits if crossTrial is allowed
                        startLimit =  trialStartTime(thisTrial) + alignTrialTime(trCntr)+pv.start;
                        stopLimit =  trialStartTime(thisTrial) + alignTrialTime(trCntr)+pv.stop;
                        if ~pv.crossTrial
                            startLimit =  max(trialStartTime(thisTrial),startLimit); % No samples before trialStartTime(thisTrial)
                            if thisTrial<exptTpl.nrtrials
                                stopLimit = min(trialStartTime(thisTrial+1),stopLimit); % No sample after the start of next trial (last trial includes everything until the end of recording).
                            end
                        end
                        staySamples = t >= startLimit & t < stopLimit;

                        % Unless the first stay sample is exactly at
                        % trialstart, the first sample in the new table will be
                        % NaN. To circumvent this, add one sample before (and
                        % after) the range we identified.
                        ixFirst = find(staySamples,1,'first');
                        if ixFirst>1
                            staySamples(ixFirst-1) =true;
                        end
                        ixLast= find(staySamples,1,'last');
                        if ixLast<nrSamples
                            staySamples(ixLast+1) =true;
                        end
                        alignNsTime(trCntr) = trialStartTime(thisTrial)+ alignTrialTime(trCntr);
                        trialTime = t(staySamples)-alignNsTime(trCntr); %
                        thisT = timetable(milliseconds(trialTime),signal(staySamples,:)); % The table for this trial, at the original sampling rate.
                        % Now retime the table to the new time axis. Never extrapolation
                        thisT = retime(thisT,newTimes,pv.interpolation,'EndValues',NaN);
                        T.(varNames(trCntr)) = table2array(thisT);
                    end
                    T(:,trialOut) = [];                   
                    T= addprop(T,["alignTime" ],repmat("variable",[1 1]));
                    T.Properties.CustomProperties.alignTime = alignNsTime;
                    tPerCondition{c} =T;
                end

            end

            if nrConditions==1
                % Only one condition requested, return the timetable.
                T = tPerCondition{1};
            else
                T = tPerCondition;
            end
        end
    end



    methods (Access=protected)
        function makeTuples(tbl,key)

            % Check that the relevant file exists
            qry = ns.File & key;
            nrFiles = count(qry);
            if nrFiles ~=1
                % Zero or more than 1 file
                error('This experiment has %d files. Cannot proceed.',nrFiles);
            else
                % Fetch the file to read
                filename = fullfile(folder(ns.Experiment &key),fetch1(qry,'filename'));
            end
            if exist(filename,'file') && ~exist(filename,'dir')
                fprintf('Reading %s\n',filename);
            else
                error('File %s does not exist. Cannot create C',filename);
            end

            % Get the specified preprocessing parms
            prepParms = fetch(ns.CParm & key,'*');
            % Call the prep function

            [signal,time,channelInfo,recordingInfo] = feval(prepParms.fun,key,prepParms.parms);
            [nrSamples,nrChannels] = size(signal);

            assert(nrSamples==numel(time) || (numel(time)==3 &&time(3)==nrSamples),'The number of rows in the preprocessed signal does not match the number of time points ')
            assert(nrChannels==numel(channelInfo),'The number of columns in the preprocessed signal does not match the number of channels')

            channels =[channelInfo.nr];

            % Create tuples and insert.
            tpl = mergestruct(key,...
                struct('time',time, ...
                'nrsamples',nrSamples,...
                'info',recordingInfo));
            insert(tbl,tpl)

            % Create tpls for each of the channels and insert
            channelsTpl = mergestruct(key,...
                struct('signal',num2cell(single(signal),1)',...
                'channel',num2cell(channels(:))));

            if ~isempty(channelInfo)
                for i=1:numel(channelInfo)
                    channelsTpl(i).channelinfo = channelInfo(i);
                    if isfield(channelInfo,'name')
                        channelsTpl(i).name = channelInfo(i).name;
                    end
                end
            end

            % Chunking the inserts to avoid overloading the server
            chunkSize = 1; % This should probably be user configurable (e.g., NS_MAXUPLOAD)
            tic;
            fprintf('Uploading to server ')
            for i=1:chunkSize:nrChannels
                fprintf('.')
                if mod(i,80)==0;fprintf('\n');end
                thisChunk = i:min(nrChannels,i+chunkSize-1);
                insert(ns.CChannel,channelsTpl(thisChunk));
            end
            fprintf('Done in %d seconds.\n.',round(toc))

        end
    end




end<|MERGE_RESOLUTION|>--- conflicted
+++ resolved
@@ -111,13 +111,8 @@
             allTpl = [];
             for thisPrm= fetch(ns.CParm,'extension','include','exclude')'
                 % Loop over the rows in CParm
-<<<<<<< HEAD
                 restrict  =struct('extension',thisPrm.extension);                
                 tbl = ns.File & restrict & analyze(ns.Experiment,strict=false); % Only files in experiments that should be analyzed
-=======
-                restrict  =struct('extension',thisPrm.extension);
-                tbl = (ns.File & analyze(ns.Experiment,"strict",false)) & restrict;
->>>>>>> 5cb1bf79
                 if ~isempty(thisPrm.include)
                     inc = strsplit(thisPrm.include,',');
                     for i=1:numel(inc)
