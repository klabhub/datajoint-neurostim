function ok = setupPython(env)
% Check that Python is accessible and try to connect if not.
% Order:
% 1. The python that is already loaded (pyenv)
% 2. The python in the conda environment 'matlab'
% 3. The python in the conda environment specified as the input argument
% 4. The base conda environemnt (if 2 or 3 do not exist)
%
% The conda install is determined from the NS_CONDA environment variable.
% Set it to something like "~/miniconda3"
arguments
    env (1,1) string = "matlab" % Default env, to be created by user
end
pv = pyenv;
if ispc
    exe = 'python.exe';
else
    exe = 'bin/python';
end

envLoaded = extractAfter(pv.Home,'envs/');
if envLoaded ~=env
<<<<<<< HEAD
    % Change of environment
=======
    % Change of environemtn
>>>>>>> a6017852
    if pv.Status == "Loaded"  && pv.ExecutionMode =="OutOfProcess"
        terminate(pyenv);  % Terminate the old
        pv= pyenv;
    end

    if pv.Status == "NotLoaded"
        % Either just terminated (outtofprocess) or never loaded
        % (inprocess) - set up new
        conda = getenv("NS_CONDA");
        if ~isempty(conda) && exist(conda,'dir')
            % Check for a conda environment called matlab.
<<<<<<< HEAD
            f = fullfile(conda,'envs',env,exe);
=======
            f = fullfile(conda,'envs',env,'bin',exe);
>>>>>>> a6017852
            if exist(f,'file')
                pyenv('Version',f);
            else
                fprintf('CONDA env %s does not exist.',env);
                % Use the default install of miniconda
<<<<<<< HEAD
                f= fullfile(conda,exe);
=======
                f= fullfile(conda,'bin',exe);
>>>>>>> a6017852
                pyenv('Version',f);
            end
        else
            fprintf('CONDA dir %s does not exist. Define NS_CONDA.',conda);
            f ='';
        end
    end
end

% Check the outcome
pv =pyenv();
<<<<<<< HEAD
envLoaded = extractAfter(pv.Home,['envs' filesep]);
=======
envLoaded = extractAfter(pv.Home,'envs/');
>>>>>>> a6017852
if envLoaded ~= env
    fprintf(2,'%s could not be loaded, instead we have %s. Hoping for the best.\n',env,envLoaded);
end

if isunix
    % Crashing without this
    pyenv('ExecutionMode','OutOfProcess');
end

if isempty(pv.Version)
    fprintf(2,'Python setup unsuccessful (conda: %s file: %s, env , %s)\n',conda,f,env)
else
    fprintf('Python setup successful (Exe: %s Ver:%s)\n',pv.Executable,pv.Version)
end
ok = pv.Version ~="";<|MERGE_RESOLUTION|>--- conflicted
+++ resolved
@@ -20,11 +20,7 @@
 
 envLoaded = extractAfter(pv.Home,'envs/');
 if envLoaded ~=env
-<<<<<<< HEAD
-    % Change of environment
-=======
     % Change of environemtn
->>>>>>> a6017852
     if pv.Status == "Loaded"  && pv.ExecutionMode =="OutOfProcess"
         terminate(pyenv);  % Terminate the old
         pv= pyenv;
@@ -36,21 +32,13 @@
         conda = getenv("NS_CONDA");
         if ~isempty(conda) && exist(conda,'dir')
             % Check for a conda environment called matlab.
-<<<<<<< HEAD
-            f = fullfile(conda,'envs',env,exe);
-=======
             f = fullfile(conda,'envs',env,'bin',exe);
->>>>>>> a6017852
             if exist(f,'file')
                 pyenv('Version',f);
             else
                 fprintf('CONDA env %s does not exist.',env);
                 % Use the default install of miniconda
-<<<<<<< HEAD
-                f= fullfile(conda,exe);
-=======
                 f= fullfile(conda,'bin',exe);
->>>>>>> a6017852
                 pyenv('Version',f);
             end
         else
@@ -62,11 +50,7 @@
 
 % Check the outcome
 pv =pyenv();
-<<<<<<< HEAD
-envLoaded = extractAfter(pv.Home,['envs' filesep]);
-=======
 envLoaded = extractAfter(pv.Home,'envs/');
->>>>>>> a6017852
 if envLoaded ~= env
     fprintf(2,'%s could not be loaded, instead we have %s. Hoping for the best.\n',env,envLoaded);
 end
