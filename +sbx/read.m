function [signal,time,channelInfo,recordingInfo] = read(key,parms)
% The key refers to an sbx file in an experiment.
%  This function will first check that preprocessed data exist for
% the parms.prep preprocessing instructions (Which should match a row in
% sbx.PreprocessedParm. An error is generated if no preprocessed data exist.
% If the preprocessed data exist, this function extracts (from files on disk)
% the relevant aspects to store in ns.C.
%
% The parms struct contains the following fields
% .prep -  A unique name to identify the preprocessing instructions (= a
% row in sbx.PreprocessedParm)
% .what - 'F','Fneu', 'spks' (deconvolved spikes from suite2p's OASIS
% algorithm), or 'mlspikes' (spikes deconvolved with MLSpike (See mlSpike.m)
%

p = sbx.Preprocessed;
ks = p.keySource;
if ~exists(ks&key)
    fprintf('No files to analyze in this session\n');
    return;
end
if ~exists(sbx.Preprocessed & key & struct('prep', parms.prep))
    % The session has not been preprocessed. Do that first.
    error('No preprocessed data for %s in session %s for subject %s. Run populate(sbx.Preprocessed,prep="%s") first',parms.prep,key.session_date,key.subject,parms.prep);
end

% Read the npy results from the suite2p folder and store them in
% the table.
%% Determine nstime of each frame in this session
thisSession =(ns.Session & key);
allExptThisSession = ns.Experiment & (ns.File & 'extension=''.sbx''') &thisSession;
analyzeExptThisSession = analyze(allExptThisSession,strict=false);
nrFramesPrevious = 0;
for exptThisSession = fetch(analyzeExptThisSession,'ORDER BY starttime')'
    % Get the info structure that sbx saves
    info = sbx.readInfoFile(exptThisSession);
    nrFrames  = info.nrFrames;
    nrPlanes = info.nrPlanes;
    if strcmpi(exptThisSession.starttime,key.starttime)
        mdaq = proj(ns.C & 'ctag=''mdaq'''&exptThisSession,'time')* proj(ns.CChannel  & 'name=''laserOnDig''','signal');
        assert(exists(mdaq),'%s does not have the requred mdaq//laserOnDig channel yet. populate it first',exptThisSession.starttime)
        laserOnTTL = fetch(mdaq,'signal','time');
        laserOnIx = diff(laserOnTTL.signal)>0.5; % Transition from 0-1
        nstime = linspace(laserOnTTL.time(1),laserOnTTL.time(2),laserOnTTL.time(3));
        frameNsTime = nstime(laserOnIx);        % Time in ns time.

        % There always appears to be 1 extraneous TTL at the start
        frameNsTime(1) =[];
        nrTTL = numel(frameNsTime);


        % Sanity check
        delta = nrFrames- floor(nrTTL/nrPlanes) ;
        % Allow a slack of 3 ttls. TODO: make a prep parameter.
        if delta >0 || delta <=-3
            error('Cannot map SBX frames to trials; TTL-Frame mismatch (%d TTL %d frames in sbx).\n',nrTTL,nrFrames);
        else
            % Assume there were additional extraneous TTLs at the start.
            frameNsTime=frameNsTime(-delta+1:end);
        end

        keepFrameIx = nrFramesPrevious+(1:nrFrames);
        break; % We have what we need; break the loop over experiments in this session
    else
        nrFramesPrevious = nrFramesPrevious +nrFrames;
    end
end



%% Read the .npy or .mat Output
fldr= fullfile(folder(ns.Experiment & key),fetch1(sbx.Preprocessed & key & struct('prep',parms.prep),'folder'));
planes = dir(fullfile(fldr,'plane*'));
recordingInfo =sbx.readInfoFile(key);  % Store the info struct
signal=[];
rois = [];
maxRoi = 0;
for pl = 1:numel(planes)
    %% Read npy
    tic;
    if ismember(parms.what, ["F" "Fneu" "spks"])
        % Suite 2p numpy files
        fprintf('Reading numpy files...\n')
        thisFile = fullfile(fldr,planes(pl).name,[parms.what '.npy']);
        if ~exist(thisFile,"file")
            error('File %s does not exist',thisFile);
        end
        thisSignal =  ndarrayToArray(py.numpy.load(thisFile,allow_pickle=true),single=true);
        thisSignal = thisSignal(:,keepFrameIx)';
<<<<<<< HEAD
=======
        if  parms.what=="F" && isfield(parms,'neuropilfactor') && parms.neuropilfactor ~=0
            neuFile = strrep(thisFile,'F.npy','Fneu.npy');
            Fneu  =  ndarrayToArray(py.numpy.load(neuFile,allow_pickle=true),single=true);
            Fneu = Fneu(:,keepFrameIx)';
            thisSignal = thisSignal - parms.neuropilfactor*Fneu;
        end
>>>>>>> 81af9d7e
        rois = [rois ;(1:size(thisSignal,2))'+maxRoi];
        maxRoi = max(rois);
    else
        %ML Spike files
        thisFile = fullfile(fldr,planes(pl).name,[parms.what '.mat']);
        if ~exist(thisFile,"file")
            error('File %s does not exist',thisFile);
        end
        s = load(thisFile,'spikeCount');
        thisSignal = s.spikeCount(keepFrameIx,:);
        rois = [rois;fetchn(sbx.Spikes & key,'roi')];        %#ok<*AGROW>
    end

    signal = [signal  thisSignal]; 
    fprintf('Done in %s.\n',seconds(toc))

end
nrFrames = size(signal,1);
time = [frameNsTime(1) frameNsTime(end) nrFrames];
% Note that ROI are numbered across planes. This is matched in
% sbx.PreprocessedRoi to allow inner joins with CChannel.
% (see example in sxb.PreprocessedRoi/plotSpatial)
channelInfo =  struct('nr',num2cell(rois)');

end<|MERGE_RESOLUTION|>--- conflicted
+++ resolved
@@ -87,15 +87,12 @@
         end
         thisSignal =  ndarrayToArray(py.numpy.load(thisFile,allow_pickle=true),single=true);
         thisSignal = thisSignal(:,keepFrameIx)';
-<<<<<<< HEAD
-=======
         if  parms.what=="F" && isfield(parms,'neuropilfactor') && parms.neuropilfactor ~=0
             neuFile = strrep(thisFile,'F.npy','Fneu.npy');
             Fneu  =  ndarrayToArray(py.numpy.load(neuFile,allow_pickle=true),single=true);
             Fneu = Fneu(:,keepFrameIx)';
             thisSignal = thisSignal - parms.neuropilfactor*Fneu;
         end
->>>>>>> 81af9d7e
         rois = [rois ;(1:size(thisSignal,2))'+maxRoi];
         maxRoi = max(rois);
     else
@@ -109,7 +106,7 @@
         rois = [rois;fetchn(sbx.Spikes & key,'roi')];        %#ok<*AGROW>
     end
 
-    signal = [signal  thisSignal]; 
+    signal = [signal  thisSignal];
     fprintf('Done in %s.\n',seconds(toc))
 
 end
