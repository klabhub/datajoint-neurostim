--- conflicted
+++ resolved
@@ -5,11 +5,8 @@
 [submodule "fooofer"]
 	path = fooofer
 	url = https://github.com/mert-ozkan/fooofer.git
-<<<<<<< HEAD
-=======
 	branch = submod-dj
 [submodule "dataop"]
 	path = dataop
 	url = https://github.com/mert-ozkan/dataop.git
->>>>>>> 0b0a6eca
 	branch = submod-dj