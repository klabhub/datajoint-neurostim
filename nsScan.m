--- conflicted
+++ resolved
@@ -269,11 +269,7 @@
     from = cell(size(pv.paradigm));
     to = cell(size(pv.paradigm));
 end
-<<<<<<< HEAD
 if ~isempty(pv.paradigm) && ~(isscalar(pv.paradigm) && pv.paradigm == "")
-=======
-if ~isempty(pv.paradigm) && pv.paradigm ~=""
->>>>>>> b12b5810
     % Remove non-matching based on paradigm and (for ns.Paradigm based selection) from/to
     pdmMatch = false(size(stay));
     for pdm=1:numel(pv.paradigm)
