function [perExpt,perChannel] = badElectrodes(C,parms)
% Read file with a list of bad electrodes
% parms.filename = string that must be in the filename (typically  badElectrodes)
% parms.extension = extension of the file (typically .xlsx)
%
% For instance, for subject 123 there will be a file called
% 123.badElectrodes.xlsx in the session folder. It contains a list of
% electrodes considered "bad".
% See Also ns.Artifact
arguments
    C (1,1) ns.C {mustHaveRows(C,1)}
    parms (1,1) struct
end

%% Find the relevant file
expt =(ns.Experiment & C);
file = (ns.File & expt) & struct('extension',parms.extension) & ['filename LIKE "%' char(parms.filename) '%"'];
fldr = folder(expt);
T=table;
if exists(file)
    fn = fetch1(file,'filename');
    ff= fullfile(fldr,fn);
    if exist(ff,'file')
        T = readtable(ff);
        if isempty(T)
            fprintf(2,'File (%s) found but table is empty in  %s\n',fn,fldr)
        end
    else
        fprintf(2,'File (%s) not found in folder %s\n',fn,fldr)
    end
    badElectrodes = T{:,1};
    perChannel =struct('start',[],'stop',[],'trial',[],'channel',num2cell(badElectrodes));
else
    fprintf('No %s for %s',parms.filename,fldr)
    perChannel =struct('start',[],'stop',[],'trial',[],'channel',[]);
end

perExpt = struct('start',[],'stop',[],'trial',[]); % Nothing applicable to all channels

<<<<<<< HEAD
=======



end
>>>>>>> 931522b1
<|MERGE_RESOLUTION|>--- conflicted
+++ resolved
@@ -37,10 +37,4 @@
 
 perExpt = struct('start',[],'stop',[],'trial',[]); % Nothing applicable to all channels
 
-<<<<<<< HEAD
-=======
-
-
-
-end
->>>>>>> 931522b1
+end